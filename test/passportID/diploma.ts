--- conflicted
+++ resolved
@@ -1,10 +1,7 @@
 import { HardhatEthersSigner } from "@nomicfoundation/hardhat-ethers/signers";
 import { toBufferBE } from "bigint-buffer";
 import { expect } from "chai";
-<<<<<<< HEAD
 import type { FhevmInstance } from "fhevmjs";
-=======
->>>>>>> f0ea9d73
 
 import type { Diploma, EmployerClaim, IdMapping, PassportID } from "../../types";
 import { createInstances } from "../instance";
@@ -59,7 +56,6 @@
   });
 
   /**
-<<<<<<< HEAD
    * Helper function to register a diploma for a user
    */
   async function registerDiploma(
@@ -74,30 +70,6 @@
     const input = instance.createEncryptedInput(diplomaAddress, signer.address);
     const encryptedData = input.add8(university).add8(degree).add8(grade).encrypt();
 
-=======
-   * Test case: Diploma Registration
-   * Verifies that a user can successfully register their encrypted diploma credentials
-   *
-   * Flow:
-   * 1. Generate user ID for Alice
-   * 2. Create encrypted inputs for university, degree and grade data
-   * 3. Register encrypted diploma data on-chain
-   * 4. Verify successful registration status
-   */
-  it("should register an identity successfully", async function () {
-    await idMapping.connect(this.signers.alice).generateId();
-    const userId = await idMapping.getId(this.signers.alice);
-
-    // Create encrypted inputs for registration
-    const input = this.instances.alice.createEncryptedInput(this.diplomaAddress, this.signers.alice.address);
-    const encryptedData = input
-      .add8(8) // University identifier (encrypted)
-      .add8(8) // Degree type (encrypted)
-      .add8(8) // Grade classification (encrypted)
-      .encrypt();
-
-    // Register encrypted diploma data
->>>>>>> f0ea9d73
     await diplomaID
       .connect(signer)
       .registerDiploma(
@@ -109,7 +81,6 @@
       );
   }
 
-<<<<<<< HEAD
   /**
    * Helper function to setup reencryption
    */
@@ -142,40 +113,6 @@
         identityEncryptedData.handles[2],
         identityEncryptedData.handles[3],
         identityEncryptedData.inputProof,
-=======
-    expect(await diplomaID.registered(userId));
-  });
-
-  /**
-   * Test case: Duplicate Registration Prevention
-   * Ensures the system prevents multiple registrations for the same user
-   *
-   * Flow:
-   * 1. Register diploma credentials for a user
-   * 2. Attempt to register again with same credentials
-   * 3. Verify the second registration is rejected with appropriate error
-   */
-  it("should prevent duplicate registration for the same user", async function () {
-    await idMapping.connect(this.signers.alice).generateId();
-    const userId = await idMapping.getId(this.signers.alice);
-
-    // Initial registration
-    const input = this.instances.alice.createEncryptedInput(this.diplomaAddress, this.signers.alice.address);
-    const encryptedData = input
-      .add8(8) // University identifier (encrypted)
-      .add8(8) // Degree type (encrypted)
-      .add8(8) // Grade classification (encrypted)
-      .encrypt();
-
-    await diplomaID
-      .connect(this.signers.alice)
-      .registerDiploma(
-        userId,
-        encryptedData.handles[0],
-        encryptedData.handles[1],
-        encryptedData.handles[2],
-        encryptedData.inputProof,
->>>>>>> f0ea9d73
       );
   }
 
@@ -194,7 +131,6 @@
 
     await registerDiploma(userId, this.instances.alice, this.diplomaAddress, this.signers.alice);
 
-<<<<<<< HEAD
     await expect(
       registerDiploma(userId, this.instances.alice, this.diplomaAddress, this.signers.alice),
     ).to.be.revertedWithCustomError(diplomaID, "DiplomaAlreadyRegistered");
@@ -212,64 +148,6 @@
       this.instances.alice,
       this.signers.alice,
       this.diplomaAddress,
-=======
-    // Attempt duplicate registration
-    await expect(
-      diplomaID
-        .connect(this.signers.alice)
-        .registerDiploma(
-          userId,
-          encryptedData.handles[0],
-          encryptedData.handles[1],
-          encryptedData.handles[2],
-          encryptedData.inputProof,
-        ),
-    ).to.be.revertedWith("Diploma already registered!");
-  });
-
-  /**
-   * Test case: Diploma Data Retrieval and Decryption
-   * Verifies that registered encrypted diploma data can be retrieved and correctly decrypted
-   *
-   * Flow:
-   * 1. Register encrypted diploma credentials
-   * 2. Retrieve encrypted university data
-   * 3. Generate reencryption keys and signature for secure decryption
-   * 4. Decrypt and verify the university data matches original input
-   */
-  it("should retrieve the registered identity", async function () {
-    await idMapping.connect(this.signers.alice).generateId();
-    const userId = await idMapping.getId(this.signers.alice);
-
-    // Register encrypted diploma data
-    const input = this.instances.alice.createEncryptedInput(this.diplomaAddress, this.signers.alice.address);
-    const encryptedData = input
-      .add8(8) // University identifier (encrypted)
-      .add8(8) // Degree type (encrypted)
-      .add8(8) // Grade classification (encrypted)
-      .encrypt();
-
-    await diplomaID
-      .connect(this.signers.alice)
-      .registerDiploma(
-        userId,
-        encryptedData.handles[0],
-        encryptedData.handles[1],
-        encryptedData.handles[2],
-        encryptedData.inputProof,
-      );
-
-    // Retrieve encrypted university data
-    const universityHandleAlice = await diplomaID.getMyUniversity(userId);
-
-    // Set up secure reencryption
-    const { publicKey: publicKeyAlice, privateKey: privateKeyAlice } = this.instances.alice.generateKeypair();
-    const eip712 = this.instances.alice.createEIP712(publicKeyAlice, this.diplomaAddress);
-    const signature = await this.signers.alice.signTypedData(
-      eip712.domain,
-      { Reencrypt: eip712.types.Reencrypt },
-      eip712.message,
->>>>>>> f0ea9d73
     );
 
     // Decrypt and verify university data
@@ -285,55 +163,18 @@
     expect(reencryptedFirstname).to.equal(8);
   });
 
-<<<<<<< HEAD
   it("should generate an degree claim", async function () {
     await idMapping.connect(this.signers.alice).generateId();
     const userId = await idMapping.getId(this.signers.alice);
 
     await registerDiploma(userId, this.instances.alice, this.diplomaAddress, this.signers.alice, 8, 8, 8);
 
-=======
-  /**
-   * Test case: Degree Claim Generation
-   * Tests the creation and verification of degree claims based on registered diploma data
-   *
-   * Flow:
-   * 1. Register encrypted diploma credentials
-   * 2. Generate a verifiable degree claim
-   * 3. Verify claim generation event is emitted
-   * 4. Retrieve, decrypt and validate claim data
-   */
-  it("should generate an degree claim", async function () {
-    await idMapping.connect(this.signers.alice).generateId();
-    const userId = await idMapping.getId(this.signers.alice);
-
-    // Register encrypted diploma data
-    const inputId = this.instances.alice.createEncryptedInput(this.diplomaAddress, this.signers.alice.address);
-    const encryptedData = inputId
-      .add8(8) // University identifier (encrypted)
-      .add8(8) // Degree type (encrypted)
-      .add8(8) // Grade classification (encrypted)
-      .encrypt();
-
-    await diplomaID
-      .connect(this.signers.alice)
-      .registerDiploma(
-        userId,
-        encryptedData.handles[0],
-        encryptedData.handles[1],
-        encryptedData.handles[2],
-        encryptedData.inputProof,
-      );
-
-    // Generate degree verification claim
->>>>>>> f0ea9d73
     const tx = await diplomaID
       .connect(this.signers.alice)
       .generateClaim(this.employerClaimAddress, "generateDegreeClaim(uint256,address)");
 
     await expect(tx).to.emit(employerClaim, "DegreeClaimGenerated");
 
-<<<<<<< HEAD
     const latestClaimUserId = await employerClaim.lastClaimId();
     const adultsClaim = await employerClaim.getDegreeClaim(latestClaimUserId);
 
@@ -341,19 +182,6 @@
       this.instances.alice,
       this.signers.alice,
       this.employerClaimAddress,
-=======
-    // Retrieve and decrypt claim result
-    const latestClaimUserId = await employerClaim.lastClaimId();
-    const adultsClaim = await employerClaim.getDegreeClaim(latestClaimUserId);
-
-    // Set up secure reencryption for claim verification
-    const { publicKey: publicKeyAlice, privateKey: privateKeyAlice } = this.instances.alice.generateKeypair();
-    const eip712 = this.instances.alice.createEIP712(publicKeyAlice, this.employerClaimAddress);
-    const signature = await this.signers.alice.signTypedData(
-      eip712.domain,
-      { Reencrypt: eip712.types.Reencrypt },
-      eip712.message,
->>>>>>> f0ea9d73
     );
 
     // Decrypt and verify claim result
@@ -369,91 +197,27 @@
     expect(reencryptedFirstname).to.equal(0);
   });
 
-<<<<<<< HEAD
-=======
-  /**
-   * Test case: Degree and Adult Claim Generation
-   * Tests the creation and verification of both degree and adult claims based on registered data
-   *
-   * Flow:
-   * 1. Register encrypted diploma credentials
-   * 2. Generate and verify a degree claim
-   * 3. Register encrypted identity
-   * 4. Generate and verify an adult claim
-   */
->>>>>>> f0ea9d73
   it("should generate both degree and adult claims", async function () {
     await idMapping.connect(this.signers.alice).generateId();
     const userId = await idMapping.getId(this.signers.alice);
 
-<<<<<<< HEAD
     await registerDiploma(userId, this.instances.alice, this.diplomaAddress, this.signers.alice, 8, 1, 8);
 
-=======
-    // Register encrypted diploma data
-    const diplomaInput = this.instances.alice.createEncryptedInput(this.diplomaAddress, this.signers.alice.address);
-    const diplomaEncryptedData = diplomaInput
-      .add8(8) // University identifier (encrypted)
-      .add8(1) // Degree type (encrypted)
-      .add8(8) // Grade classification (encrypted)
-      .encrypt();
-
-    await diplomaID
-      .connect(this.signers.alice)
-      .registerDiploma(
-        userId,
-        diplomaEncryptedData.handles[0],
-        diplomaEncryptedData.handles[1],
-        diplomaEncryptedData.handles[2],
-        diplomaEncryptedData.inputProof,
-      );
-
-    // Generate degree verification claim
->>>>>>> f0ea9d73
     const degreeTx = await diplomaID
       .connect(this.signers.alice)
       .generateClaim(this.employerClaimAddress, "generateDegreeClaim(uint256,address)");
 
     await expect(degreeTx).to.emit(employerClaim, "DegreeClaimGenerated");
 
-<<<<<<< HEAD
     const latestDegreeClaimUserId = await employerClaim.lastClaimId();
     const degreeClaim = await employerClaim.getDegreeClaim(latestDegreeClaimUserId);
 
     await registerIdentity(userId, this.instances.alice, this.passportIDAddress, this.signers.alice);
 
-=======
-    // Retrieve and decrypt degree claim result
-    const latestDegreeClaimUserId = await employerClaim.lastClaimId();
-    const degreeClaim = await employerClaim.getDegreeClaim(latestDegreeClaimUserId);
-
-    // Register encrypted identity
-    const identityInput = this.instances.alice.createEncryptedInput(this.passportIDAddress, this.signers.alice.address);
-    const identityEncryptedData = identityInput
-      .add8(8) // Encrypted biodata hash
-      .add8(8) // Encrypted first name
-      .add8(8) // Encrypted last name
-      .add64(1234) // Encrypted birthdate
-      .encrypt();
-
-    await passportID
-      .connect(this.signers.alice)
-      .registerIdentity(
-        userId,
-        identityEncryptedData.handles[0],
-        identityEncryptedData.handles[1],
-        identityEncryptedData.handles[2],
-        identityEncryptedData.handles[3],
-        identityEncryptedData.inputProof,
-      );
-
-    // Generate the adult claim with encrypted threshold
->>>>>>> f0ea9d73
     const adultTx = await passportID
       .connect(this.signers.alice)
       .generateClaim(this.employerClaimAddress, "generateAdultClaim(uint256,address)");
 
-<<<<<<< HEAD
     await expect(adultTx).to.emit(employerClaim, "AdultClaimGenerated");
 
     const latestAdultClaimUserId = await employerClaim.lastClaimId();
@@ -470,45 +234,15 @@
       privateKey,
       publicKey,
       signature,
-=======
-    // Verify that the AdultClaimGenerated event is emitted
-    await expect(adultTx).to.emit(employerClaim, "AdultClaimGenerated");
-
-    // Retrieve the latest adult claim user ID
-    const latestAdultClaimUserId = await employerClaim.lastClaimId();
-    const adultClaim = await employerClaim.getAdultClaim(latestAdultClaimUserId);
-
-    // Generate keypair for reencryption
-    const { publicKey: publicKeyAlice, privateKey: privateKeyAlice } = this.instances.alice.generateKeypair();
-    const eip712 = this.instances.alice.createEIP712(publicKeyAlice, this.employerClaimAddress);
-    const signature = await this.signers.alice.signTypedData(
-      eip712.domain,
-      { Reencrypt: eip712.types.Reencrypt },
-      eip712.message,
-    );
-
-    // Reencrypt and verify both claims
-    const reencryptedDegreeClaim = await this.instances.alice.reencrypt(
-      degreeClaim,
-      privateKeyAlice,
-      publicKeyAlice,
-      signature.replace("0x", ""),
->>>>>>> f0ea9d73
       this.employerClaimAddress,
       this.signers.alice.address,
     );
 
     const reencryptedAdultClaim = await this.instances.alice.reencrypt(
       adultClaim,
-<<<<<<< HEAD
-      privateKey,
-      publicKey,
-      signature,
-=======
-      privateKeyAlice,
-      publicKeyAlice,
-      signature.replace("0x", ""),
->>>>>>> f0ea9d73
+      privateKey,
+      publicKey,
+      signature,
       this.employerClaimAddress,
       this.signers.alice.address,
     );
@@ -516,7 +250,6 @@
     expect(reencryptedDegreeClaim).to.equal(1);
     expect(reencryptedAdultClaim).to.equal(1);
 
-<<<<<<< HEAD
     await employerClaim.verifyClaims(userId, latestAdultClaimUserId, latestDegreeClaimUserId);
     const verifyResult = await employerClaim.getVerifyClaim(userId);
 
@@ -525,18 +258,6 @@
       privateKey,
       publicKey,
       signature,
-=======
-    // Test for verifyClaims
-    await employerClaim.verifyClaims(userId, latestAdultClaimUserId, latestDegreeClaimUserId);
-    const verifyResult = await employerClaim.getVerifyClaim(userId);
-
-    // Reencrypt and verify the combined claim result
-    const reencryptedVerifyResult = await this.instances.alice.reencrypt(
-      verifyResult,
-      privateKeyAlice,
-      publicKeyAlice,
-      signature.replace("0x", ""),
->>>>>>> f0ea9d73
       this.employerClaimAddress,
       this.signers.alice.address,
     );
